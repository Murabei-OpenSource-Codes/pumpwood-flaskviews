"""Functions and classes to help build PumpWood End-Points."""
import os
import io
import copy
import pandas as pd
import textwrap
import inspect
import datetime
import psycopg2
import sqlalchemy
import simplejson as json
from typing import Any, Union
from sqlalchemy import inspect as sqlalchemy_inspect
from flask.views import View
from flask import request, json, Response
from flask import jsonify, send_file
from werkzeug.utils import secure_filename
from sqlalchemy import inspect as alchemy_inspect
from sqlalchemy_utils.types.choice import ChoiceType
from sqlalchemy.sql.functions import GenericFunction
from sqlalchemy.sql.schema import Sequence, UniqueConstraint
from sqlalchemy.sql.expression import False_ as sql_false
from sqlalchemy.sql.expression import True_ as sql_true
from geoalchemy2.types import Geometry
from pumpwood_communication import exceptions
from pumpwood_communication.serializers import CompositePkBase64Converter
from pumpwood_miscellaneous.query import SqlalchemyQueryMisc
from .auth import AuthFactory
from .action import load_action_parameters


class PumpWoodFlaskView(View):
    """
    PumpWoodFlaskView base view for pumpwood like models.

    A helper to build views that can be consumed using pumpwood
    microsservice.
    """

    _view_type = "simple"
    _primary_keys = None

    #####################
    # Route information #
    description = None
    dimensions = {}
    icon = None
    #####################

    CHUNK_SIZE = 4096

    # Database connection
    db = None

    # SQLAlchemy model
    model_class = None

    # Marshmellow serializer
    serializer = None

    # List of the fields that will be returned by default on list requests
    list_fields = None

    # Dict with the foreign key to other models, it does not ensure consistency
    # it will be avaiable on routes model and at fill_options for
    # documentation
    foreign_keys = {}
    relationships = {}

    # Set file fields that are on model, it is a dictionary with key as the
    # column name and values as lists of the extensions that will be permitted
    # on field, '*' will allow any type of file
    file_fields = {}

    # File path on storage will be '{model_class}__{field}/', setting this
    # attribute will change de behavior to '{file_folder}__{field}/'
    file_folder = None

    # PumpwoodStorage object
    storage_object = None

    # PumpwoodMicroservice object
    microservice = None

    # Set if save, delete, action end-point must trigger ETL Trigger on
    # request finish.
    trigger = True

    # Some large table are partitioned using one or more columns. Fetching
    # without setting this columns on filters may lead to reduced performance,
    # or even query hanging without finishing. If this variable is set it will
    # not allow flat_list_by_chunks queries on PumpwoodCommunication without
    # setting at least the first partition as equal or in filter.
    table_partition = []

    # Front-end uses 50 as limit to check if all data have been fetched,
    # if change this parameter, be sure to update front-end list component.
    list_paginate_limit = 50
    methods = ['GET', 'POST', 'DELETE', 'PUT']

    @classmethod
    def pumpwood_pk_get(cls, pk: Union[str, int]) -> object:
        """
        Get model_class object using pumpwood pk.

        Pumpwood pk may be integers and base64 strings coding a dictionary
        with composite primary keys. This function abstract SQLAlchemy
        query.get to treat both possibilities.

        Args:
            pk [str, int]: Pumpwood primary key.
        Return [object]:
            Returns a SQLAlchemy object with corresponding primary key.
        """
        converted_pk = CompositePkBase64Converter.load(pk)
        model_object = cls.model_class.query.get(converted_pk)
        return model_object

    @classmethod
    def create_route_object(cls, service_object: dict) -> dict:
        """
        Build Route object from view information.

        Creates a route object on admin microservice, which will register a
        route in Kong using service created by service_object.

        Args:
            service_object [dict:KongService]: A serialized KongService object
                on which will be registred the new route.
        Return [dict: KongRoute]:
            Returns a serialized object of KongRoute.
        """
        if service_object is not None:
            print("## Registering route on auth")
            cls.microservice.login()
            model_class_name = cls.model_class.__name__
            suffix = os.getenv('ENDPOINT_SUFFIX', '')
            model_class_name = suffix + model_class_name

            route_url = '/rest/%s/' % model_class_name.lower()
            route_name = model_class_name.lower()

            search_options = cls.cls_search_options()
            notes = textwrap.dedent(cls.model_class.__doc__).strip()

            # Checking unique constraints
            unique_docs = ""
            table_args = getattr(cls.model_class, "__table_args_", [])
            for x in table_args:
                if isinstance(x, UniqueConstraint):
                    unique_columns = ", ".join([col.name for col in x.columns])
                    if unique_docs == "":
                        unique_docs += "\n\n- Unique Constraints:"
                    unique_docs += "\n[" + unique_columns + "]"
            notes = notes + unique_docs

            route_object = {
                "model_class": "KongRoute",
                "service_id": service_object["pk"],
                "route_url": route_url,
                "route_name": route_name,
                "route_type": "endpoint",
                "description": cls.description,
                "notes": notes,
                "dimensions": cls.dimensions,
                "icon": cls.icon,
                "extra_info": {
                    "view_type": cls._view_type,
                    "foreign_keys": cls.foreign_keys,
                    "list_fields": cls.list_fields,
                    "file_fields": cls.file_fields,
                    "search_options": search_options
                }}
            try:
                cls.microservice.save(route_object)
            except Exception as e:
                msg = "Error when registering model [{model}]:\n{msg}".format(
                     model=model_class_name.lower(), msg=str(e))
                print(msg)
                raise e

    @staticmethod
    def _allowed_extension(filename, allowed_extensions):
        extension = 'none'
        if '.' in filename:
            extension = filename.rsplit('.', 1)[1].lower()

        if "*" not in allowed_extensions:
            if extension not in allowed_extensions:
                return [(
                    "File '{filename}' with extension '{extension}' not " +
                    "allowed.\n Allowed extensions: {allowed_extensions}"
                ).format(filename=filename, extension=extension,
                         allowed_extensions=str(allowed_extensions))]
        return []

    def dispatch_request(self, end_point, first_arg=None, second_arg=None):
        """Dispatch request acordint o end_point, first_arg and second_arg."""
        AuthFactory.check_authorization()

        data = None
        if request.method.lower() in ('post', 'put'):
            if request.mimetype == 'application/json':
                data = request.get_json()
            else:
                data = request.form.to_dict()
                for k in data.keys():
                    data[k] = json.loads(data[k])

        # List end-points
        if end_point == 'list' and request.method.lower() == 'post':
            endpoint_dict = data or {}
            return jsonify(self.list(**endpoint_dict))

        if end_point == 'list-without-pag' and \
           request.method.lower() == 'post':
            endpoint_dict = data or {}
            return jsonify(self.list_without_pag(**endpoint_dict))

        # Retrieve with list serializer
        if end_point == 'list-one' and request.method.lower() == 'get':
            if first_arg is None:
                raise exceptions.ObjectDoesNotExist('url pk is None')
            return jsonify(self.list_one(pk=first_arg))

        # Retrive end-points
        if end_point == 'retrieve':
            if first_arg is None:
                return jsonify(self.object_template())

            if request.method.lower() == 'get':
                return jsonify(self.retrieve(pk=first_arg))

        if end_point == 'retrieve-file':
            if request.method.lower() == 'get':
                if first_arg is None:
                    raise exceptions.PumpWoodForbidden(
                        "To retrieve a file you must pass object pk.")

                file_field = request.args.get('file-field')
                if file_field is None:
                    raise exceptions.PumpWoodForbidden(
                        "To retrieve a file you must pass the file-field " +
                        "url argument.")
                file_data = self.retrieve_file(
                    pk=first_arg, file_field=file_field)

                return send_file(
                    io.BytesIO(file_data["data"]), as_attachment=True,
                    attachment_filename=file_data["file_name"],
                    mimetype=file_data["content_type"])

        if end_point == 'retrieve-file-streaming':
            if request.method.lower() == 'get':
                if first_arg is None:
                    raise exceptions.PumpWoodForbidden(
                        "To retrieve a file you must pass object pk.")

                file_field = request.args.get('file-field')
                if file_field is None:
                    raise exceptions.PumpWoodForbidden(
                        "To retrieve a file you must pass the file-field " +
                        "url argument.")
                file_iterator = self.retrieve_file_streaming(
                    pk=first_arg, file_field=file_field)

                return Response(
                    file_iterator, mimetype="application/octet-stream")

        # Save end-points
        if end_point == 'save' and request.method.lower() in ('post', 'put'):
            return jsonify(self.save(data=data))

        if end_point == "save-file-streaming" and \
                request.method.lower() in ('post', 'put'):
            if first_arg is None:
                raise exceptions.PumpWoodException(
                    "Save file stream endpoint have a pk")

            # Get url parameters for the end-point
            file_field = request.args.get('file_field')
            if file_field is None:
                raise exceptions.PumpWoodForbidden(
                    "file_field not set as url parameter")
            file_name = request.args.get('file_name')
            return jsonify(self.save_file_streaming(
                pk=first_arg, file_field=file_field, file_name=file_name))

        if end_point == "remove-file-field" and \
                request.method.lower() in ('delete'):
            file_field = request.args.get('file_field')
            if file_field is None:
                raise exceptions.PumpWoodForbidden(
                    "file_field not set as url parameter")
            return jsonify(self.remove_file_field(
                pk=first_arg, file_field=file_field))

        # Delete end-point
        if end_point == 'delete':
            if request.method.lower() == 'delete':
                if first_arg is None:
                    raise exceptions.PumpWoodException(
                        "Delete endpoint with delete method must have a pk")
                return jsonify(self.delete(pk=first_arg))

            if request.method.lower() == 'post':
                endpoint_dict = data or {}
                return jsonify(self.delete_many(**endpoint_dict))

        # actions end-points
        if end_point == 'actions':
            if request.method.lower() == 'get':
                return jsonify(self.list_actions())

            elif request.method.lower() == 'post':
                if first_arg is None:
                    return jsonify(
                        self.list_actions_with_objects(objects=data))
                else:
                    return jsonify(self.execute_action(
                        action_name=first_arg, pk=second_arg, parameters=data))

        # options end-points
        if end_point == 'options':
            if request.method.lower() == 'get':
                return jsonify(self.search_options())

            if request.method.lower() == 'post':
                return jsonify(self.fill_options(partial_data=data,
                                                 field=first_arg))

        raise exceptions.PumpWoodException(
            'End-point %s for method %s not implemented' % (
                end_point, request.method))

    @classmethod
    def as_view(cls, *class_args, **class_kwargs):
        """Set view name as model_class name."""
        return super(PumpWoodFlaskView, cls).as_view(
            name=cls.model_class.__name__, *class_args, **class_kwargs)

    def list(self, filter_dict: dict = {}, exclude_dict: dict = {},
             order_by: list = [], fields: list = None,
             limit: int = None, default_fields: bool = False,
             **kwargs) -> list:
        """
        Return query result pagination.

        Args:
            No args.

        Kwargs:
            filter_dict [dict]: Dictionary to be used in filter operations.
                See pumpwood_miscellaneous.SqlalchemyQueryMisc documentation.
            exclude_dict [dict]: Dictionary to be used in filter operations.
                See pumpwood_miscellaneous.SqlalchemyQueryMisc documentation.
            order_by [list]: Dictionary to be used in filter operations.
                See pumpwood_miscellaneous.SqlalchemyQueryMisc documentation.
            fields [list]: Fields to be returned.
            limit [int]: Number of objects to be returned.
            default_fields [bool]: Return the fields specified at
                self.list_fields.
        Return [list]:
            Return a list of serialized objects using self.serializer and
            filtered by args.
        """
        ###############################################
        # Check if database connection of session is Ok
        session = self.db.session
        try:
            session.execute("SELECT 1;")
        except Exception:
            self.db.engine.dispose()
            session.rollback()
        ###############################################

        to_function_dict = {}
        to_function_dict['object_model'] = self.model_class
        to_function_dict['filter_dict'] = filter_dict
        to_function_dict['exclude_dict'] = exclude_dict
        to_function_dict['order_by'] = order_by

        list_paginate_limit = limit or self.list_paginate_limit
        query_result = SqlalchemyQueryMisc.sqlalchemy_kward_query(
            **to_function_dict).limit(list_paginate_limit).all()

        # If field is set always return the requested fields.
        if fields is not None:
            temp_fields = fields
        # default_fields is True, return the ones specified by self.list_fields
        elif default_fields:
            temp_fields = self.list_fields
        # If default_fields not set return all object fields.
        else:
            temp_fields = None

        temp_serializer = self.serializer(many=True, only=temp_fields)
        return temp_serializer.dump(query_result, many=True).data

    def list_without_pag(self, filter_dict: dict = {}, exclude_dict: dict = {},
                         order_by: list = [], fields: list = None,
                         default_fields: bool = False, **kwargs) -> list:
        """
        Return query without pagination.

        Args:
            No args.
        Kargs:
            filter_dict [dict]: Dictionary to be used in filter operations.
                See pumpwood_miscellaneous.SqlalchemyQueryMisc documentation.
            exclude_dict [dict]: Dictionary to be used in filter operations.
                See pumpwood_miscellaneous.SqlalchemyQueryMisc documentation.
            order_by [list]: Dictionary to be used in filter operations.
                See pumpwood_miscellaneous.SqlalchemyQueryMisc documentation.
            fields [list]: Fields to be returned.
            default_fields [bool]: Return the fields specified at
                self.list_fields.
        Return [list]:
            Return a list of serialized objects using self.serializer and
            filtered by args without pagination all values.
        """
        ###############################################
        # Check if database connection of session is Ok
        session = self.db.session
        try:
            session.execute("SELECT 1;")
        except Exception:
            self.db.engine.dispose()
            session.rollback()
        ###############################################

        to_function_dict = {}
        to_function_dict['object_model'] = self.model_class
        to_function_dict['filter_dict'] = filter_dict
        to_function_dict['exclude_dict'] = exclude_dict
        to_function_dict['order_by'] = order_by
        query_result = SqlalchemyQueryMisc.sqlalchemy_kward_query(
            **to_function_dict).all()

        # If field is set always return the requested fields.
        if fields is not None:
            temp_fields = fields
        # default_fields is True, return the ones specified by self.list_fields
        elif default_fields:
            temp_fields = self.list_fields
        # If default_fields not set return all object fields.
        else:
            temp_fields = None

        temp_serializer = self.serializer(many=True, only=temp_fields)
        return temp_serializer.dump(query_result, many=True).data

    def list_one(self, pk: int, fields: list = None) -> dict:
        """
        Use List Serializer to return object with pk.

        Args:
            pk [int]: Primary key of the object to be returned.
        Kwargs:
            fields [list(str)]: List of the fields that should be returned,
                if None is passed self.list_fields will be used.

        Return [dict]:
            A dictonary with the serialized values of the object using list
            fields to restric the returned values. It is possible to specify
            which values should be returned using fields.
        """
        ###############################################
        # Check if database connection of session is Ok
        session = self.db.session
        try:
            session.execute("SELECT 1;")
        except Exception:
            self.db.engine.dispose()
            session.rollback()
        ###############################################

        model_object = self.pumpwood_pk_get(pk=pk)
        if pk is not None and model_object is None:
            temp_model_class = self.model_class.__mapper__.class_.__name__
            try:
                pk = int(pk)
            except Exception:
                pass

            message = "Requested object {model_class}[{pk}] not found.".format(
                model_class=temp_model_class, pk=pk)
            raise exceptions.PumpWoodObjectDoesNotExist(
                message=message, payload={
                    "model_class": temp_model_class,
                    "pk": pk})

        temp_fields = fields or self.list_fields
        if temp_fields is not None:
            temp_fields = list({"pk", "model_class"}.union(set(temp_fields)))

        temp_serializer = self.serializer(many=False, only=temp_fields)
        return temp_serializer.dump(model_object).data

    def retrieve(self, pk: Any) -> dict:
        """
        Retrieve object with pk.

        Args:
            pk [int]: Primary key of the object to be returned.
        Kwargs:
            composite_pk [dict]: Add extra data to combine with
                main primary, this is necessary mainly on variable
                tables that are indexed using many keys.
        Return [dict]:
            A dictionary with the serialized values of the object.
        """
        ###############################################
        # Check if database connection of session is Ok
        session = self.db.session
        try:
            session.execute("SELECT 1;")
        except Exception:
            self.db.engine.dispose()
            session.rollback()
        ###############################################

<<<<<<< HEAD
        converted_pk = CompositePkBase64Converter.load(pk)
        model_object = self.model_class.query.get(converted_pk)
=======
        model_object = self.pumpwood_pk_get(pk=pk)
>>>>>>> 3bc31754
        retrieve_serializer = self.serializer(many=False)
        if pk is not None and model_object is None:
            temp_model_class = self.model_class.__mapper__.class_.__name__
            try:
                pk = int(pk)
            except Exception:
                pass

            message = "Requested object {model_class}[{pk}] not found.".format(
                model_class=temp_model_class,
                pk=pk)
            raise exceptions.PumpWoodObjectDoesNotExist(
                message=message, payload={
                    "model_class": temp_model_class,
                    "pk": pk})

        return retrieve_serializer.dump(model_object).data

    def retrieve_file(self, pk: int, file_field: str):
        """
        Read file without stream.

        Args:
            pk (int): Pk of the object to save file field.
            file_field(str): File field to receive stream file.

        Returns:
            A stream of bytes with da file.
        """
        if self.storage_object is None:
            raise exceptions.PumpWoodForbidden(
                "storage_object attribute not set for view, file operations "
                "are disable")

        if file_field not in self.file_fields.keys():
            raise exceptions.PumpWoodForbidden(
                "file_field must be set on self.file_fields dictionary.")

        object_data = self.retrieve(pk=pk)
        file_path = object_data.get(file_field)
        if file_path is None:
            raise exceptions.PumpWoodObjectDoesNotExist(
                "field [{}] not found or null at object".format(file_field))

        try:
            file_exists = self.storage_object.check_file_exists(file_path)
        except Exception as e:
            raise exceptions.PumpWoodException(message=str(e))

        if not file_exists:
            msg = (
                "Object not found in storage [{}]").format(file_path)
            temp_model_class = self.model_class.__mapper__.class_.__name__
            raise exceptions.PumpWoodObjectDoesNotExist(
                message=msg, payload={
                    "model_class": temp_model_class,
                    "pk": object_data["pk"], "file_path": file_path})

        file_data = self.storage_object.read_file(file_path)
        file_name = os.path.basename(file_path)
        file_data["file_name"] = file_name
        return file_data

    def retrieve_file_streaming(self, pk: int, file_field: str):
        """
        Read file using stream.

        Args:
            pk (int): Pk of the object to save file field.
            file_field(str): File field to receive stream file.

        Returns:
            A stream of bytes with da file.
        """
        if self.storage_object is None:
            raise exceptions.PumpWoodForbidden(
                "storage_object attribute not set for view, file operations "
                "are disable")

        if file_field not in self.file_fields.keys():
            raise exceptions.PumpWoodForbidden(
                "file_field must be set on self.file_fields dictionary.")
        object_data = self.retrieve(pk=pk)

        file_path = object_data.get(file_field)
        if file_path is None:
            raise exceptions.PumpWoodObjectDoesNotExist(
                "field [{}] not found or null at object".format(file_field))

        try:
            file_exists = self.storage_object.check_file_exists(file_path)
        except Exception as e:
            raise exceptions.PumpWoodException(message=str(e))

        if not file_exists:
            msg = (
                "Object not found in storage [{}]").format(file_path)
            raise exceptions.PumpWoodObjectDoesNotExist(
                message=msg, payload={
                    "model_class": self.model_class.__mapper__.class_.__name__,
                    "pk": object_data["pk"],
                    "file_path": file_path})

        return self.storage_object.get_read_file_iterator(file_path)

    def remove_file_field(self, pk: int, file_field: str) -> bool:
        """
        Remove file field.

        Args:
            pk (int): pk of the object.
            file_field (str): name of the file field.
        Kwargs:
            No kwargs for this function.
        Raises:
            PumpWoodForbidden: If file_file is not in file_fields keys of the
                view.
            PumpWoodException: Propagates exceptions from storage_objects.
        """
        if self.storage_object is None:
            raise exceptions.PumpWoodForbidden(
                "storage_object attribute not set for view, file operations "
                "are disable")

        if file_field not in self.file_fields.keys():
            raise exceptions.PumpWoodForbidden(
                "file_field must be set on self.file_fields dictionary.")

        ###############################################
        # Check if database connection of session is Ok
        session = self.db.session
        try:
            session.execute("SELECT 1;")
        except Exception:
            self.db.engine.dispose()
            session.rollback()
        ###############################################

        obj = self.pumpwood_pk_get(pk=pk)
        file_path = file_path = getattr(obj, file_field)
        if file_path is None:
            raise exceptions.PumpWoodObjectDoesNotExist(
                "File does not exist. File field [{}] is set as None".format(
                    file_field))

        setattr(obj, file_field, None)
        session.add(obj)
        session.commit()

        try:
            self.storage_object.delete_file(file_path)
            return True
        except Exception as e:
            raise exceptions.PumpWoodException(message=str(e))

    def object_template(self):
        """Return an empty object to be used as template to create new one."""
        empty_object = self.model_class()
        retrieve_serializer = self.serializer(many=False)
        return retrieve_serializer.dump(empty_object).data

    def delete(self, pk):
        """Delete object."""
        ###############################################
        # Check if database connection of session is Ok
        session = self.db.session
        try:
            session.execute("SELECT 1;")
        except Exception:
            self.db.engine.dispose()
            session.rollback()
        ###############################################

        model_object = self.pumpwood_pk_get(pk=pk)
        if pk is not None and model_object is None:
            message = "Requested object {model_class}[{pk}] not found.".format(
                model_class=self.model_class.__mapper__.class_.__name__, pk=pk)
            try:
                pk = int(pk)
            except Exception:
                pass

            raise exceptions.PumpWoodObjectDoesNotExist(
                message=message, payload={
                    "model_class": self.model_class.__mapper__.class_.__name__,
                    "pk": pk})

        temp_serializer = self.serializer(many=False)
        object_dump = temp_serializer.dump(model_object, many=False).data
        try:
            session.delete(model_object)
            session.commit()
        except sqlalchemy.exc.IntegrityError as e:
            session.rollback()
            raise exceptions.PumpWoodIntegrityError(message=str(e))
        except psycopg2.errors.IntegrityError as e:
            session.rollback()
            raise exceptions.PumpWoodIntegrityError(message=str(e))
        except Exception as e:
            session.rollback()
            raise exceptions.PumpWoodObjectDeleteException(message=str(e))

        if self.microservice is not None and self.trigger:
            # Process ETLTrigger for the model class
            self.microservice.login()
            self.microservice.execute_action(
                "ETLTrigger", action="process_triggers", parameters={
                    "model_class": self.model_class.__name__.lower(),
                    "type": "delete",
                    "pk": object_dump["pk"],
                    "action_name": None})
        return object_dump

    def delete_many(self, filter_dict={}, exclude_dict={}):
        """Delete object."""
        ###############################################
        # Check if database connection of session is Ok
        session = self.db.session
        try:
            session.execute("SELECT 1;")
        except Exception:
            self.db.engine.dispose()
            session.rollback()
        ###############################################

        try:
            to_function_dict = {}
            to_function_dict['object_model'] = self.model_class
            to_function_dict['filter_dict'] = filter_dict
            to_function_dict['exclude_dict'] = exclude_dict
            query_result = SqlalchemyQueryMisc.sqlalchemy_kward_query(
                **to_function_dict)
            query_result.delete(synchronize_session='fetch')
            session.commit()
        except Exception as e:
            raise exceptions.PumpWoodObjectDeleteException(message=str(e))
        return True

    def save(self, data, file_paths: dict = {}):
        """Update object or save new object."""
        retrieve_serializer = self.serializer(many=False)
        retrieve_serializer.context['authorization_token'] = \
            request.headers.get('Authorization', None)

        ###############################################
        # Check if database connection of session is Ok
        session = self.db.session
        try:
            session.execute("SELECT 1;")
        except Exception:
            self.db.engine.dispose()
            session.rollback()

        ##################################################################
        # Remove all fields that are files so it can be only loaded when #
        # a file is passed, ["!path!"] indicates that path is passed, but
        # it can be treated as file for downloading and interface
        file_fields_not_path = {}
        for key, item in self.file_fields.items():
            if item != ["!path!"]:
                data.pop(key, None)
                file_fields_not_path[key] = item

        pk = data.pop('pk', None)
        to_save_obj = None
        if pk is not None:
            # Query object to update
            model_object = self.pumpwood_pk_get(pk=pk)
            if model_object is None:
                temp_model_class = self.model_class.__mapper__.class_.__name__

                # Convert to integer for error payload
                try:
                    pk = int(pk)
                except Exception:
                    pass
                message = (
                    "Requested object {model_class}[{pk}] not found.").format(
                    model_class=temp_model_class, pk=pk)
                raise exceptions.PumpWoodObjectDoesNotExist(
                    message=message, payload={
                        "model_class": temp_model_class, "pk": pk})
            to_save_obj = retrieve_serializer.load(
                data, instance=model_object, session=session)
        else:
            to_save_obj = retrieve_serializer.load(data, session=session)

        # True if errors were found at the validation of the fields
        with_save_error = to_save_obj.errors != {}
        if not with_save_error:
            try:
                # Flush object to receive it's id to create file name,
                # but does not commit so if there is file errors it won't
                # persist on database.
                session.add(to_save_obj.data)
                session.flush()
            except sqlalchemy.exc.IntegrityError as e:
                session.rollback()
                raise exceptions.PumpWoodIntegrityError(message=str(e))
            except psycopg2.errors.IntegrityError as e:
                session.rollback()
                raise exceptions.PumpWoodIntegrityError(message=str(e))
            except Exception as e:
                session.rollback()
                raise exceptions.PumpWoodException(message=str(e))

        # Set file names with file_paths dict which is not exposed to API
        # this is only used by save_file_streaming to set file name
        for key, path in file_paths.items():
            setattr(to_save_obj.data, key, path)

        # True if files were added to the object
        with_files = False
        file_save_time = datetime.datetime.utcnow().strftime(
            "%Y-%m-%dT%Hh%Mm%Ss")
        if not with_save_error:
            for field in file_fields_not_path.keys():
                field_errors = []
                if field in request.files:
                    files_list = request.files.getlist(field)
                    file_obj = None
                    full_filename = None

                    # Check if storage object was set
                    if self.storage_object is None:
                        msg = (
                            "storage_object attribute not set for view, "
                            "file operations are disable")
                        field_errors.append(msg)
                        with_save_error = True

                    # Check if only one files was uploaded for the file field
                    # more than one file is not implemented
                    if len(files_list) != 1:
                        msg = "More than one file passed."
                        field_errors.append(msg)
                        with_save_error = True
                    # If one file was uploaded, check if the file extension of
                    # the uploaded file is allowed
                    else:
                        file_obj = files_list[0]
                        filename = secure_filename(file_obj.filename)
                        allowed_extension_errors = self._allowed_extension(
                            filename=filename,
                            allowed_extensions=self.file_fields[field])

                        # Check if _allowed_extension return errors
                        if len(allowed_extension_errors) != 0:
                            field_errors.extend(allowed_extension_errors)
                            with_save_error = True
                        else:
                            full_filename = "{}___{}___{}".format(
                                to_save_obj.data.id, file_save_time,
                                filename)

                    if len(field_errors) != 0:
                        to_save_obj.errors[field] = field_errors

                    # Check if object does not have errors so far, if have
                    # does not apply file changes
                    if not with_save_error:
                        # Set file folder path not using model_class
                        # if self.file_folder is set, useful if file
                        # is passed to other class using path.
                        model_class = self.model_class.__name__.lower()
                        if self.file_folder is not None:
                            model_class = self.file_folder
                        file_path = '{model_class}__{field}/'.format(
                            model_class=model_class, field=field)

                        # Save file on storage
                        storage_filepath = \
                            self.storage_object.write_file(
                                file_path=file_path,
                                file_name=full_filename,
                                data=file_obj.read(),
                                content_type=file_obj.content_type,
                                if_exists='overwrite')
                        setattr(
                            to_save_obj.data, field,
                            storage_filepath)

                        # Get hash if there is a {field}_hash on
                        # object attributes
                        field_hash = "{}_hash".format(field)
                        if hasattr(to_save_obj.data, field_hash):
                            file_hash = \
                                self.storage_object.get_file_hash(
                                    file_path=storage_filepath)
                            setattr(
                                to_save_obj.data, field_hash,
                                file_hash)

                        # Mark that a file has been added to object and save
                        # the path latter.
                        with_files = True

        if with_save_error:
            message = "error when saving object: " \
                if pk is None else "error when updating object: "
            payload = to_save_obj.errors
            message_to_append = []
            for key, value in to_save_obj.errors.items():
                message_to_append.append(key + ", " + str(value))
            message = message + "; ".join(message_to_append)
            session.rollback()
            raise exceptions.PumpWoodObjectSavingException(
                message=message, payload=payload)

        # If with files, update object on database to have uploaded file
        # paths
        if with_files:
            session.add(to_save_obj.data)

        # Commit file changes to database and persist object with file
        # information if present.
        try:
            session.commit()
        except sqlalchemy.exc.IntegrityError as e:
            session.rollback()
            raise exceptions.PumpWoodIntegrityError(message=str(e))
        except psycopg2.errors.IntegrityError as e:
            session.rollback()
            raise exceptions.PumpWoodIntegrityError(message=str(e))
        except Exception as e:
            session.rollback()
            raise exceptions.PumpWoodException(message=str(e))

        result = retrieve_serializer.dump(to_save_obj.data).data

        ###################################
        # Pumpwood ETLTrigger integration #
        if self.microservice is not None and self.trigger:
            # Process ETLTrigger for the model class
            self.microservice.login()
            if pk is None:
                self.microservice.execute_action(
                    "ETLTrigger", action="process_triggers", parameters={
                        "model_class": self.model_class.__name__.lower(),
                        "type": "create",
                        "pk": None,
                        "action_name": None})
            else:
                self.microservice.execute_action(
                    "ETLTrigger", action="process_triggers", parameters={
                        "model_class": self.model_class.__name__.lower(),
                        "type": "update",
                        "pk": result["pk"],
                        "action_name": None})
        return result

    def save_file_streaming(self, pk: int, file_field: str,
                            file_name: str = None):
        """
        Save file to object.

        Args:
            pk (int): Pk of the object to be updated.
            file_field (str): Name of the file field in the object.
        Kwargs:
            No kwargs for this function.
        """
        if file_field not in self.file_fields.keys():
            raise exceptions.PumpWoodForbidden(
                "file_field must be set on self.file_fields dictionary.")
        file_field_extention = self.file_fields[file_field]

        if file_name is not None:
            file_name = secure_filename(file_name)
        else:
            extention = file_field_extention[0]
            file_name = file_field + "." + extention \
                if extention != "*" else file_field

        model_class = self.model_class.__name__.lower()
        file_path = '{model_class}__{field}/'.format(
            model_class=model_class, field=file_field)
        file_name = "{pk}__{filename}".format(pk=pk, filename=file_name)

        upload_response = self.storage_object.write_file_stream(
            file_path=file_path, file_name=file_name,
            data_stream=request.stream)

        object_data = self.retrieve(pk=pk)
        file_paths = {}
        file_paths[file_field] = upload_response["file_path"]
        self.save(data=object_data, file_paths=file_paths)
        return upload_response

    def get_actions(self):
        """Get all actions with action decorator."""
        # this import works here only
        function_dict = dict(inspect.getmembers(
            self.model_class, predicate=inspect.isfunction))
        method_dict = dict(inspect.getmembers(
            self.model_class, predicate=inspect.ismethod))
        method_dict.update(function_dict)
        actions = {
            name: func for name,
            func in method_dict.items() if getattr(func, 'is_action', False)
        }
        return actions

    def list_actions(self):
        """List model exposed actions."""
        actions = self.get_actions()
        action_descriptions = [
            action.action_object.to_dict()
            for name, action in actions.items()]
        return action_descriptions

    def list_actions_with_objects(self, objects):
        """List model exposed actions acording to selected objects."""
        actions = self.get_actions()
        action_descriptions = [
            action.action_object.description
            for name, action in actions.items()]
        return action_descriptions

    def execute_action(self, action_name, pk=None, parameters={}):
        """Execute action over object or class using parameters."""
        actions = self.get_actions()
        rest_action_names = list(actions.keys())

        if action_name not in rest_action_names:
            message = ("There is no method {action} in rest actions "
                       "for {class_name}").format(
                action=action_name,
                class_name=self.model_class.__mapper__.class_.__name__)
            raise exceptions.PumpWoodException(
                message=message, payload={"action_name": action_name})

        action = getattr(self.model_class, action_name)
        action_object = action.action_object.to_dict()

        object_dict = None
        if pk is None:
            if not action_object["is_static_function"]:
                raise exceptions.PumpWoodActionArgsException(
                    "Function is not static and pk is Null")
        else:
            if action_object["is_static_function"]:
                raise exceptions.PumpWoodActionArgsException(
                    "Function is static and pk is not Null")

            model_object = self.pumpwood_pk_get(pk=pk)
            if model_object is None:
                message_template = "Requested object {model_class}[{pk}] " + \
                    "not found."
                temp_model_class = self.model_class.__mapper__.class_.__name__

                try:
                    pk = int(pk)
                except Exception:
                    pass

                message = message_template.format(
                    model_class=temp_model_class, pk=pk)
                raise exceptions.PumpWoodObjectDoesNotExist(
                    message=message, payload={
                        "model_class": temp_model_class,
                        "pk": pk})
            action = getattr(model_object, action_name)

            temp_serializer = self.serializer(
                many=False, only=self.list_fields)
            object_dict = temp_serializer.dump(model_object, many=False).data

        loaded_parameters = load_action_parameters(action, parameters)
        result = action(**loaded_parameters)

        if self.microservice is not None and self.trigger:
            self.microservice.login()
            self.microservice.execute_action(
                "ETLTrigger", action="process_triggers", parameters={
                    "model_class": self.model_class.__name__.lower(),
                    "type": "action", "pk": pk, "action_name": action_name})

        return {
            'result': result, 'action': action_name,
            'parameters': parameters, 'object': object_dict}

    @classmethod
    def cls_search_options(cls):
        mapper = alchemy_inspect(cls.model_class)
        dump_only_fields = getattr(cls.serializer.Meta, "dump_only", [])

        # Getting table/class map
        table_class_map = {}
        for clazz in cls.db.Model._decl_class_registry.values():
            try:
                table_class_map[clazz.__tablename__] = clazz.__name__
                table_names.append(clazz.__tablename__)
            except:
                pass

        dict_columns = {}
        for x in mapper.columns:
            column_inspect = alchemy_inspect(x)

            type_str = None
            if isinstance(x.type, Geometry):
                type_str = "geometry"
            else:
                type_str = x.type.python_type.__name__

            read_only = False
            if x.name in dump_only_fields:
                read_only = True

            column_info = {
                "primary_key": x.primary_key,
                "column": x.name,
                "doc_string": x.doc,
                "type": type_str,
                "nullable": x.nullable,
                "read_only": read_only,
                "default": None,
                "unique": x.unique}

            if isinstance(x.type, ChoiceType):
                column_info["type"] = "options"
                column_info["in"] = [
                    {"value": choice[0], "description": choice[1]}
                    for choice in x.type.choices]

            if column_info["column"] == "id":
                column_info["default"] = "#autoincrement#"
                column_info["doc_string"] = "autoincrement id"
                relationships = mapper.relationships.items()
                for rel in relationships:
                    relation_col = list(rel[1].local_columns)[0]
                    rel_table = relation_col.table.fullname
                    rel_class = table_class_map.get(rel_table)
                    if cls.relationships.get(rel_class) is None:
                        cls.relationships[rel_class] = relation_col.name
                column_info["relationships"] = cls.relationships

            foreign_keys = list(x.foreign_keys)
            micro_fk = cls.foreign_keys.get(x.name)
            if len(foreign_keys) != 0:
                # Try to fetch model class using table name
                fk = foreign_keys[0]
                fk_table = fk.column.table.fullname
                fk_class = table_class_map.get(fk_table)
                column_info["type"] = "foreign_key"
                column_info["model_class"] = fk_class
                cls.foreign_keys[x.name] = fk_class

            elif micro_fk is not None:
                column_info["type"] = "foreign_key"
                if isinstance(micro_fk, dict):
                    column_info["model_class"] = micro_fk["model_class"]
                elif isinstance(micro_fk, str):
                    column_info["model_class"] = micro_fk
                else:
                    msg = (
                        "foreign_key not correctly defined, check column"
                        "[{column}] from model [{model}]").format(
                            column=x.name,
                            model=cls.model_class.__name__)
                    raise Exception(msg)

            file_field = cls.file_fields.get(x.name)
            if file_field is not None:
                column_info["type"] = "file"
                column_info["permited_file_types"] = file_field

            if x.default is not None:
                arg = getattr(x.default, 'arg', None)
                if isinstance(arg, GenericFunction):
                    column_info["default"] = arg.description
                elif arg == dict:
                    column_info["default"] = {}
                elif inspect.isfunction(arg):
                    column_info["default"] = arg.__name__ + "()"
                elif isinstance(x.default, Sequence):
                    column_info["default"] = "#autoincrement#"
                elif isinstance(arg, sql_false):
                    column_info["default"] = False
                elif isinstance(arg, sql_true):
                    column_info["default"] = True
                else:
                    column_info["default"] = arg

            elif x.server_default is not None:
                arg = getattr(x.server_default, 'arg', None)
                if isinstance(arg, GenericFunction):
                    column_info["default"] = arg.description
                elif arg == dict:
                    column_info["default"] = {}
                elif inspect.isfunction(arg):
                    column_info["default"] = arg.__name__ + "()"
                elif isinstance(x.server_default, Sequence):
                    column_info["default"] = "#autoincrement#"
                elif isinstance(arg, sql_false):
                    column_info["default"] = False
                elif isinstance(arg, sql_true):
                    column_info["default"] = True
                else:
                    column_info["default"] = arg

            dict_columns[column_info["column"]] = column_info

        ############################################################
        # Stores primary keys as attribute to help other functions #
        if cls._primary_keys is None:
            cls._primary_keys = [
                key for key, item in dict_columns.items()
                if item["primary_key"]]

        if len(cls._primary_keys) == 1:
            dict_columns["pk"] = {
                "primary_key": True,
                "column": "id",
                "doc_string": "table primary key",
                "type": "#autoincrement#",
                "nullable": False,
                "read_only": True,
                "default": "#autoincrement#",
                "unique": True,
                "relationships": cls.relationships}
        else:
            dict_columns["pk"] = {
                "primary_key": True,
                "column": cls._primary_keys,
                "doc_string": "base64 encoded json dictionary",
                "type": "str",
                "nullable": False,
                "read_only": True,
                "default": None,
                "unique": True,
                "partition": cls.table_partition}
        return dict_columns

    def search_options(self):
        """Return search options for list pages."""
        return self.cls_search_options()

    def fill_options(self, partial_data, field=None):
        """Return fill options for retrieve/save pages."""
        return self.cls_search_options()


class PumpWoodDataFlaskView(PumpWoodFlaskView):
    """Class view for models that hold data."""

    _view_type = "data"

    model_variables = []
    expected_cols_bulk_save = []

    def dispatch_request(self, end_point, first_arg=None, second_arg=None):
        """dispatch_request for view, add pivot end point."""
        data = None
        if request.method.lower() in ('post', 'put'):
            if request.mimetype == 'application/json':
                data = request.get_json()
            else:
                data = request.form.to_dict()
                for k in data.keys():
                    data[k] = json.loads(data[k])

        if end_point == 'pivot' and request.method.lower() == 'post':
            endpoint_dict = data or {}
            return jsonify(self.pivot(**endpoint_dict))

        if end_point == 'bulk-save' and request.method.lower() == 'post':
            endpoint_dict = data or []
            return jsonify(self.bulk_save(data_to_save=data))

        return super(PumpWoodDataFlaskView, self).dispatch_request(
            end_point, first_arg, second_arg)

    def pivot(self, filter_dict: dict = {}, exclude_dict: dict = {},
              order_by: list = [], columns: list = [], format: str = 'list',
              variables: list = None, show_deleted: bool = False,
              add_pk_column: bool = False, limit: int = None,
              **kwargs):
        """
        Pivot end-point.

        Args:
            No args necessary.
        Kwargs:
            filter_dict (dict): Dictionary with the arguments to
                                be used in filter.
            exclude_dict (dict): Dictionary with the arguments to
                                 be used in exclude.
            order_by (list): List of fields to be used in ordering.
            columns (list): Columns to be used in pivoting
            format (str): Format to be used in pivot, same argument used in
                          pandas to_dict.
            variables (list) = []: List of the columns to be returned.
            show_deleted (bool) = False: If column deleted is available
                show deleted rows. By default those columns are removed.
            add_pk_column (bool): Add pk column to the results facilitating
                the pagination of long dataframes.
            limit (int) = None: Limit results to limit n rows.
        """
        model_variables = variables or self.model_variables
        if type(columns) != list:
            raise exceptions.PumpWoodException(
                'Columns must be a list of elements.')

        if len(set(columns) - set(model_variables)) != 0:
            raise exceptions.PumpWoodException(
                'Column chosen as pivot is not at model variables')

        if format not in ['dict', 'list', 'series', 'split',
                          'records', 'index']:
            raise exceptions.PumpWoodException(
                "Format must be in ['dict','list','series','split'," +
                "'records','index']")

        # Remove deleted entries from results
        if hasattr(self.model_class, 'deleted'):
            if not show_deleted:
                filter_dict["deleted"] = False

        # Add pk/id columns to results
        if add_pk_column:
            if len(columns) != 0:
                raise exceptions.PumpWoodException(
                    "Can not add pk column and pivot information")
            for pk_col in self._primary_keys:
                if (pk_col not in model_variables):
                    model_variables = [pk_col] + model_variables

        to_function_dict = {}
        to_function_dict['object_model'] = self.model_class
        to_function_dict['filter_dict'] = filter_dict
        to_function_dict['exclude_dict'] = exclude_dict
        to_function_dict['order_by'] = order_by
        query = SqlalchemyQueryMisc.sqlalchemy_kward_query(
            **to_function_dict)

        # Limit results to help on pagination
        if limit is not None:
            query = query.limit(limit)

        # Set columns to be returned at query
        variables_to_return = [
            col for col in list(alchemy_inspect(self.model_class).c)
            if col.key in model_variables]

        query = query.with_entities(*variables_to_return)
        melted_data = pd.read_sql(query.statement, query.session.bind)

        if len(columns) == 0:
            response = melted_data.to_dict(format)
        elif melted_data.shape[0] == 0:
            if format == 'records':
                response = []
            else:
                response = {}
        else:
            if 'value' not in melted_data.columns:
                raise exceptions.PumpWoodException(
                    "'value' column not at melted data, it is not possible"
                    " to pivot dataframe.")
            index = list(set(model_variables) - set(columns + ['value']))
            pivoted_table = pd.pivot_table(
                melted_data, values='value', index=index,
                columns=columns)
            pivoted_table = pivoted_table.where(
                pd.notnull(pivoted_table), None)
            response = pivoted_table.reset_index().to_dict(format)

        if type(response) == dict:
            response = {str(k): v for k, v in response.items()}
        return response

    def bulk_save(self, data_to_save: list):
        """
        Bulk save data.

        Args:
            data_to_save(list): List of dictionaries which must have
                                self.expected_cols_bulk_save.
        Return:
            dict: ['saved_count']: total of saved objects.
        """
        if len(self.expected_cols_bulk_save) == 0:
            raise exceptions.PumpWoodException('Bulk save not avaiable.')

        session = self.model_class.query.session
        pd_data_to_save = pd.DataFrame(data_to_save)
        pd_data_cols = set(list(pd_data_to_save.columns))

        objects_to_load = []
        if len(set(self.expected_cols_bulk_save) - pd_data_cols) == 0:
            for d in data_to_save:
                new_obj = self.model_class(**d)
                objects_to_load.append(new_obj)

            try:
                session.bulk_save_objects(objects_to_load)
                session.commit()
            except sqlalchemy.exc.IntegrityError as e:
                session.rollback()
                raise exceptions.PumpWoodIntegrityError(message=str(e))
            except psycopg2.errors.IntegrityError as e:
                session.rollback()
                raise exceptions.PumpWoodIntegrityError(message=str(e))
            except Exception as e:
                session.rollback()
                raise exceptions.PumpWoodException(message=str(e))

            return {'saved_count': len(objects_to_load)}
        else:
            template = 'Expected columns and data columns do not match:' + \
                '\nExpected columns:{expected}' + \
                '\nData columns:{data_cols}'
            raise exceptions.PumpWoodException(template.format(
                expected=set(self.expected_cols_bulk_save),
                data_cols=pd_data_cols,))


class PumpWoodDimensionsFlaskView(PumpWoodFlaskView):
    """Class view for models that hold data."""

    _view_type = "dimension"

    def dispatch_request(self, end_point, first_arg=None, second_arg=None):
        """dispatch_request for view, add pivot end point."""
        ###########################
        # Load payload from request
        data = None
        if request.method.lower() in ('post', 'put'):
            if request.mimetype == 'application/json':
                data = request.get_json()
            else:
                data = request.form.to_dict()
                for k in data.keys():
                    data[k] = json.loads(data[k])

        ########################
        #
        if (end_point == 'list-dimensions' and
                request.method.lower() == 'post'):
            endpoint_dict = data or {}
            return jsonify(self.list_dimensions(**endpoint_dict))

        if (end_point == 'list-dimension-values' and
                request.method.lower() == 'post'):
            endpoint_dict = data or {}
            if "key" not in endpoint_dict.keys():
                raise exceptions.PumpWoodException(
                    "Dimention key must be passed as post payload "
                    "{key: [value]}")
            return jsonify(self.list_dimension_values(**endpoint_dict))

        return super(PumpWoodDimensionsFlaskView, self).dispatch_request(
            end_point, first_arg, second_arg)

    def list_dimensions(self, filter_dict: dict = {},
                        exclude_dict: dict = {}) -> list:
        """List dimensions avaiable using query.

        Parameters
        ----------
        filter_dict : dict
            Filter query dict to get avaiable dimensions.
        exclude_dict : dict
            Exclude query dict to get avaiable dimensions.

        Returns
        -------
        List[str]
            List of the avaiable keys on dimensions database.
        """
        to_function_dict = {}
        to_function_dict['object_model'] = self.model_class
        to_function_dict['filter_dict'] = filter_dict
        to_function_dict['exclude_dict'] = exclude_dict

        query_string = SqlalchemyQueryMisc.sqlalchemy_kward_query(
            **to_function_dict).statement.compile(
                compile_kwargs={"literal_binds": True}).string
        distinct_keys = pd.read_sql("""
            SELECT DISTINCT jsonb_object_keys(dimensions) AS keys
            FROM (
                {query_string}
            ) sub
            ORDER BY keys
        """.format(query_string=query_string), con=self.db.engine)["keys"]
        return distinct_keys

    def list_dimension_values(self, key: str, filter_dict: dict = {},
                              exclude_dict: dict = {}) -> list:
        """List dimensions avaiable using query.

        Parameters
        ----------
        Args:
        key: str
            Key to list possible values in database.

        Kwargs:
        filter_dict: dict = None
            Filter query dict to get avaiable dimensions.
        exclude_dict: dict = None
            Exclude query dict to get avaiable dimensions.

        Returns
        -------
        List[str]
            List of the avaiable values for key dimention.
        """
        to_function_dict = {}
        to_function_dict['object_model'] = self.model_class
        if filter_dict is not None:
            to_function_dict["filter_dict"] = filter_dict
        if exclude_dict is not None:
            to_function_dict["exclude_dict"] = exclude_dict

        query_string = SqlalchemyQueryMisc.sqlalchemy_kward_query(
            **to_function_dict).statement.compile(
                compile_kwargs={"literal_binds": True}).string

        distinct_values = pd.read_sql("""
            SELECT DISTINCT dimensions -> '{key}' AS value
            FROM (
                {query_string}
            ) sub
            WHERE dimensions -> '{key}' IS NOT NULL
            ORDER BY value
        """.format(query_string=query_string, key=key),
            con=self.db.engine)["value"]
        return distinct_values


def register_pumpwood_view(app, view, service_object: dict):
    """
    Register a pumpwood view.

    Args:
        app (Flask App): Flask app to register the PumpWood View
        view (PumpWoodFlaskView or PumpWoodDataFlaskView): View to be
          registered
        suffix (str): Sufix to be added to the begging of the of the model
            name.
    Raises:
        No particular raises.

    """
    print("# Creating routes for [%s]" % view.model_class.__name__)
    view.create_route_object(service_object=service_object)

    model_class_name = view.model_class.__name__
    suffix = os.getenv('ENDPOINT_SUFFIX', '')
    model_class_name = suffix + model_class_name

    url_no_args = '/rest/%s/<end_point>/' % model_class_name.lower()
    url_1_args = '/rest/%s/<end_point>/<first_arg>/' % model_class_name.lower()
    url_2_args = '/rest/%s/<end_point>/<first_arg>/<second_arg>/' % \
        model_class_name.lower()

    view_func = view.as_view()
    app.add_url_rule(url_no_args, view_func=view_func)
    app.add_url_rule(url_1_args, view_func=view_func)
    app.add_url_rule(url_2_args, view_func=view_func)

    # Error handlers
    @app.errorhandler(exceptions.PumpWoodException)
    def handle_pumpwood_errors(error):
        response = jsonify(error.to_dict())
        response.status_code = error.status_code
        return response

    # Python errors
    @app.errorhandler(TypeError)
    def handle_type_errors(error):
        pump_exc = exceptions.PumpWoodException(message=str(error))
        response = jsonify(pump_exc.to_dict())
        response.status_code = pump_exc.status_code
        return response

    # SQLAlchemy errors
    @app.errorhandler(sqlalchemy.exc.ProgrammingError)
    def handle_sqlalchemy_programmingerror_errors(error):
        pump_exc = exceptions.PumpWoodException(message=str(error))
        response = jsonify(pump_exc.to_dict())
        response.status_code = pump_exc.status_code
        return response

    @app.errorhandler(sqlalchemy.exc.IntegrityError)
    def handle_sqlalchemy_invalidrequest_error(error):
        pump_exc = exceptions.PumpWoodDatabaseError(message=str(error))
        response = jsonify(pump_exc.to_dict())
        response.status_code = pump_exc.status_code
        return response

    @app.errorhandler(sqlalchemy.exc.InvalidRequestError)
    def handle_sqlalchemy_invalidrequest_error(error):
        pump_exc = exceptions.PumpWoodQueryException(message=str(error))
        response = jsonify(pump_exc.to_dict())
        response.status_code = pump_exc.status_code
        return response

    # psycopg2 error handlers
    @app.errorhandler(psycopg2.errors.DatabaseError)
    def handle_psycopg2_DatabaseError(error):
        pump_exc = exceptions.PumpWoodDatabaseError(message=str(error))
        response = jsonify(pump_exc.to_dict())
        response.status_code = pump_exc.status_code
        return response

    @app.errorhandler(psycopg2.errors.OperationalError)
    def handle_psycopg2_OperationalError(error):
        pump_exc = exceptions.PumpWoodDatabaseError(message=str(error))
        response = jsonify(pump_exc.to_dict())
        response.status_code = pump_exc.status_code
        return response

    @app.errorhandler(psycopg2.errors.NotSupportedError)
    def handle_psycopg2_NotSupportedError(error):
        pump_exc = exceptions.PumpWoodDatabaseError(message=str(error))
        response = jsonify(pump_exc.to_dict())
        response.status_code = pump_exc.status_code
        return response

    @app.errorhandler(psycopg2.errors.ProgrammingError)
    def handle_psycopg2_ProgrammingError(error):
        pump_exc = exceptions.PumpWoodDatabaseError(message=str(error))
        response = jsonify(pump_exc.to_dict())
        response.status_code = pump_exc.status_code
        return response

    @app.errorhandler(psycopg2.errors.DataError)
    def handle_psycopg2_DataError(error):
        pump_exc = exceptions.PumpWoodDatabaseError(message=str(error))
        response = jsonify(pump_exc.to_dict())
        response.status_code = pump_exc.status_code
        return response

    @app.errorhandler(psycopg2.errors.IntegrityError)
    def handle_psycopg2_IntegrityError(error):
        pump_exc = exceptions.PumpWoodDatabaseError(message=str(error))
        response = jsonify(pump_exc.to_dict())
        response.status_code = pump_exc.status_code
        return response<|MERGE_RESOLUTION|>--- conflicted
+++ resolved
@@ -520,12 +520,7 @@
             session.rollback()
         ###############################################
 
-<<<<<<< HEAD
-        converted_pk = CompositePkBase64Converter.load(pk)
-        model_object = self.model_class.query.get(converted_pk)
-=======
         model_object = self.pumpwood_pk_get(pk=pk)
->>>>>>> 3bc31754
         retrieve_serializer = self.serializer(many=False)
         if pk is not None and model_object is None:
             temp_model_class = self.model_class.__mapper__.class_.__name__
